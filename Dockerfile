--- conflicted
+++ resolved
@@ -4,11 +4,7 @@
 
 FROM rust:1.53.0 AS builder
 
-<<<<<<< HEAD
-RUN apt-get update && apt-get install -y libssl-dev cmake
-=======
 RUN apt-get update && apt-get install -y libssl-dev gcc cmake
->>>>>>> cfea963a
 
 # RUN rustup default nightly
 
